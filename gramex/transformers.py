import os.path as op
<<<<<<< HEAD
from typing import List

=======
>>>>>>> 7f739493
import pandas as pd
import spacy
import transformers as trf
<<<<<<< HEAD

from datasets import Dataset, load_metric
=======
from datasets import Dataset
>>>>>>> 7f739493
from gramex.config import app_log
from gramex import cache
from sklearn.metrics import roc_auc_score


def biluo2iob(tags: List[str]) -> List[str]:
    """Convert BILOU tags to IOB tags.

    spaCy insists on BILOU tags, but most transformers models use IOB tags.

    Parameters
    ----------
    tags : list
        List of BILOU tags

    Returns
    -------
    list
        List of IOB tags.

    Example
    -------
    >>> #      "Joe       R       Biden    is   President of  the  United   States   ."
    >>> tags = ['B-PER', 'I-PER', 'L-PER', 'O', 'U-PER', 'O', 'O', 'B-LOC', 'L-LOC', 'O']
    >>> biluo2iob(tags)
    ['B-PER', 'I-PER', 'I-PER', 'O', 'B-PER', 'O', 'O', 'B-LOC', 'I-LOC', 'O']
    """
    # Replace L
    tags = [t.replace("L-", "I-") for t in tags]
    # Replace U
    tags = [t.replace("U-", "B-") for t in tags]
    return tags


def offsets2iob(text: spacy.tokens.Doc, entities: List[dict]) -> List[str]:
    """Convert named entity offsets to a sequence of IOB tags.

    Parameters
    ----------
    text : spacy.tokens.Doc
        spaCy document of the original text
    entities : list
        Named entities present in the document as a list of dicts.
        Each dict represents one named entity and must contain three keys:
        1. "start": the start offset of the entity
        2. "end": the end offset of the entity
        3. "label": the label of the entity

    Returns
    -------
    list
        A list of IOB tags for the document.

    Example
    -------
    >>> import spacy
    >>> nlp = load('en')
    >>> doc = nlp('Narendra Modi is the PM of India.')
    >>> entities = [{'start': 0, 'end': 13, 'label': 'PER'},
    ...             {'start': 27, 'end': 32, 'label': 'LOC'}]
    >>> offsets2iob(doc, entities)
    ['B-PER', 'I-PER', 'O', 'O', 'O', 'O', 'B-LOC', 'O']
    """
    entities = [(ent["start"], ent["end"], ent["label"]) for ent in entities]
    tags = spacy.training.offsets_to_biluo_tags(text, entities)
    return biluo2iob(tags)


def tokenize_and_align_labels(examples, tokenizer):
    tokenized_inputs = tokenizer(
        examples["text"], truncation=True, is_split_into_words=True
    )

    labels = []
    for i, label in enumerate(examples["ner_tags"]):
        word_ids = tokenized_inputs.word_ids(
            batch_index=i
        )  # Map tokens to their respective word.
        previous_word_idx = None
        label_ids = []
        for word_idx in word_ids:  # Set the special tokens to -100.
            if word_idx is None:
                label_ids.append(-100)
            elif (
                word_idx != previous_word_idx
            ):  # Only label the first token of a given word.
                label_ids.append(label[word_idx])
            else:
                label_ids.append(-100)
            previous_word_idx = word_idx
        labels.append(label_ids)

    tokenized_inputs["labels"] = labels
    return tokenized_inputs


def load_pretrained(klass, path, default, **kwargs):
    if op.isdir(path):
        try:
            app_log.info(f"Attempting to load {klass.__name__} from {path}")
            model = cache.open(path, klass.from_pretrained, **kwargs)
        except:  # NOQA: E722
            app_log.info(f"Falling back to default {klass.__name__}: {default}.")
            model = cache.open(default, klass.from_pretrained, **kwargs)
    else:
        app_log.info(f"{path} not found on disk; loading default...")
        model = klass.from_pretrained(default, **kwargs)
    return model


class BaseTransformer(object):
    def __init__(self, model=None, tokenizer=None, **kwargs):
        if model is None:
            model = self.DEFAULT_MODEL
        if tokenizer is None:
            tokenizer = self.DEFAULT_TOKENIZER
        self._model = model
        self._tokenizer = tokenizer
        self.model = load_pretrained(self.AUTO_CLASS, model, self.DEFAULT_MODEL)
        self.tokenizer = load_pretrained(
            trf.AutoTokenizer, tokenizer, self.DEFAULT_TOKENIZER
        )
        self.pipeline_kwargs = kwargs
        self.pipeline = trf.pipeline(
            self.task, model=self.model, tokenizer=self.tokenizer, **kwargs
        )

    def post_train(self, model_path):
        """Move the model to the CPU, save it with the tokenizer, recreate the pipeline."""
        self.model.to("cpu")
        self.model.save_pretrained(op.join(model_path, "model"))
        self.tokenizer.save_pretrained(op.join(model_path, "tokenizer"))
        self.pipeline = trf.pipeline(
            self.task,
            model=self.model,
            tokenizer=self.tokenizer,
            **self.pipeline_kwargs,
        )


class SentimentAnalysis(BaseTransformer):
    task = "sentiment-analysis"
    DEFAULT_MODEL = (
        DEFAULT_TOKENIZER
    ) = "distilbert-base-uncased-finetuned-sst-2-english"
    AUTO_CLASS = trf.AutoModelForSequenceClassification

    def fit(self, text, labels, model_path, **kwargs):
        if pd.api.types.is_object_dtype(labels):
            labels = labels.map(self.model.config.label2id.get)
        ds = Dataset.from_dict({"text": text, "label": labels})
        tokenized = ds.map(
            lambda x: self.tokenizer(x["text"], padding="max_length", truncation=True),
            batched=True,
        )
        train_args = trf.TrainingArguments(save_strategy="no", output_dir=model_path)
        trainer = trf.Trainer(
            model=self.model, train_dataset=tokenized, args=train_args
        )
        trainer.train()
        self.post_train(model_path)

    def predict(self, text, **kwargs):
        text = text.tolist()
        predictions = self.pipeline(text)
        return [k["label"] for k in predictions]

    def score(self, X, y_true, **kwargs):   # noqa: N803
        y_true = [self.model.config.label2id[x] for x in y_true]
        y_pred = self.predict(X.squeeze("columns"))
        y_pred = [self.model.config.label2id[x] for x in y_pred]
        return roc_auc_score(y_true, y_pred)


class NER(BaseTransformer):
    task = "ner"
    DEFAULT_TOKENIZER = (
        DEFAULT_MODEL
    ) = "dbmdz/bert-large-cased-finetuned-conll03-english"
    AUTO_CLASS = trf.AutoModelForTokenClassification

    def __init__(self, model=None, tokenizer=None, **kwargs):
        self.nlp = spacy.blank("en")
        super(NER, self).__init__(
            model=model, tokenizer=tokenizer, aggregation_strategy="first", **kwargs
        )

    @property
    def labels(self):
        return set([k.split("-")[-1] for k in self.model.config.label2id])

    def predict(self, text, **kwargs):
        text = text.tolist()
        return self.pipeline(text)

    def score(self, X, y_true, **kwargs):
        try:
            metric = load_metric("seqeval")
        except ImportError:
            app_log.error("Could not load the seqeval metric. Scoring not supported.")
            return 0
        # Get references and predictions
        X = X.squeeze("columns")
        predictions = self.predict(X)
        for pred in predictions:
            for ent in pred:
                ent.update({"label": ent.pop("entity_group")})
        preds = []
        refs = []
        for doc, pred, ref in zip(self.nlp.pipe(X.tolist()), predictions, y_true):
            preds.append(offsets2iob(doc, pred))
            refs.append(offsets2iob(doc, ref))
        metrics = metric.compute(references=refs, predictions=preds)
        return pd.DataFrame(
            {k: v for k, v in metrics.items() if k in self.labels}
        ).reset_index()

    def fit(self, text, labels, model_path, **kwargs):
        texts = []
        ner_tags = []
        for doc, ents in zip(self.nlp.pipe(text.tolist()), labels):
            texts.append([t.text for t in doc])
            ner_tags.append(offsets2iob(doc, ents))

        label2id = self.model.config.label2id
        ner_tags = [[label2id.get(k, 0) for k in tags] for tags in ner_tags]

        dataset = Dataset.from_dict({"text": texts, "ner_tags": ner_tags})
        tokenized = dataset.map(
            lambda x: tokenize_and_align_labels(x, self.tokenizer), batched=True
        )
        collator = trf.DataCollatorForTokenClassification(tokenizer=self.tokenizer)
        args = trf.TrainingArguments(
            save_strategy="no", output_dir=model_path, evaluation_strategy="epoch"
        )
        trainer = trf.Trainer(
            model=self.model,
            args=args,
            train_dataset=tokenized,
            eval_dataset=tokenized,
            tokenizer=self.tokenizer,
            data_collator=collator,
        )
        trainer.train()
        self.post_train(model_path)<|MERGE_RESOLUTION|>--- conflicted
+++ resolved
@@ -1,18 +1,11 @@
 import os.path as op
-<<<<<<< HEAD
 from typing import List
 
-=======
->>>>>>> 7f739493
 import pandas as pd
 import spacy
 import transformers as trf
-<<<<<<< HEAD
 
 from datasets import Dataset, load_metric
-=======
-from datasets import Dataset
->>>>>>> 7f739493
 from gramex.config import app_log
 from gramex import cache
 from sklearn.metrics import roc_auc_score
@@ -180,7 +173,7 @@
         predictions = self.pipeline(text)
         return [k["label"] for k in predictions]
 
-    def score(self, X, y_true, **kwargs):   # noqa: N803
+    def score(self, X, y_true, **kwargs):  # noqa: N803
         y_true = [self.model.config.label2id[x] for x in y_true]
         y_pred = self.predict(X.squeeze("columns"))
         y_pred = [self.model.config.label2id[x] for x in y_pred]
