--- conflicted
+++ resolved
@@ -118,12 +118,8 @@
             redirect: /                   # and redirect to / thereafter
     '''
     def initialize(self, **kwargs):
-<<<<<<< HEAD
         self.params = kwargs
-        self.function = build_transform(kwargs, vars='handler')
-=======
         self.function = build_transform(kwargs, vars={'handler': None})
->>>>>>> 02e33599
         self.headers = kwargs.get('headers', {})
         self.redirect_url = kwargs.get('redirect', None)
 
